package(default_visibility = ["//visibility:public"])

cc_library(
  name = "gold-transition-generator",
  srcs = ["gold-transition-generator.cc"],
  hdrs = ["gold-transition-generator.h"],
  deps = [
    "//base",
    "//nlp/document",
    "//nlp/parser:parser-action",
    "//frame:object",
    "//frame:store",
    "//string:strcat",
  ],
)

cc_library(
  name = "action-table-generator",
  srcs = ["action-table-generator.cc"],
  hdrs = ["action-table-generator.h"],
  deps = [
    ":gold-transition-generator",
    "//base",
    "//nlp/parser:action-table",
    "//nlp/parser:parser-state",
    "//file",
    "//frame:object",
    "//frame:serialization",
    "//frame:store",
    "//nlp/document",
    "//string:strcat",
  ],
)

cc_binary(
  name = "generate-master-spec",
  srcs = ["generate-master-spec.cc"],
  deps = [
    ":action-table-generator",
    ":fixed-features",
    ":feature",
    ":link-features",
    ":shared-resources",
    "//base",
    "//file:posix",
    "//frame:object",
    "//frame:serialization",
    "//frame:store",
    "//nlp/document:document",
    "//nlp/document:document-source",
    "//string:strcat",
<<<<<<< HEAD
    "//third_party/syntaxnet",
=======
    "//third_party/dragnn:dragnn",
>>>>>>> aa2943f7
  ],
)

cc_library(
  name = "sempar-instance",
  hdrs = ["sempar-instance.h"],
<<<<<<< HEAD
  deps = [
    "//frame:store",
    "//nlp/document:document",
    "//third_party/syntaxnet",
=======
  srcs = [],
  deps = [
      "//frame:store",
      "//nlp/document:document",
      "//third_party/dragnn:dragnn",
>>>>>>> aa2943f7
  ],
)

cc_library(
  name = "document-batch",
  hdrs = ["document-batch.h"],
  srcs = ["document-batch.cc"],
  deps = [
<<<<<<< HEAD
    ":sempar-instance",
    "//frame:object",
    "//frame:serialization",
    "//frame:store",
    "//nlp/document:document",
    "//third_party/syntaxnet",
=======
      ":sempar-instance",
      "//frame:object",
      "//frame:serialization",
      "//frame:store",
      "//nlp/document:document",
      "//third_party/dragnn:dragnn",
  ],
)

cc_library(
  name = "feature-extractor",
  hdrs = ["feature-extractor.h"],
  srcs = [],
  deps = [
      "//frame:object",
      "//frame:serialization",
      "//frame:store",
      "//nlp/document:document",
      "//third_party/dragnn:dragnn",
>>>>>>> aa2943f7
  ],
)

cc_library(
  name = "transition-state",
  hdrs = ["transition-state.h"],
  srcs = ["transition-state.cc"],
  deps = [
<<<<<<< HEAD
    ":gold-transition-generator",
    ":sempar-instance",
    ":shared-resources",
    ":transition-system-type",
    "//frame:store",
    "//nlp/document:document",
    "//nlp/parser:parser-action",
    "//nlp/parser:parser-state",
    "//third_party/syntaxnet",
=======
      ":gold-transition-generator",
      ":sempar-instance",
      ":shared-resources",
      ":transition-system-type",
      "//frame:store",
      "//nlp/document:document",
      "//nlp/parser:parser-action",
      "//nlp/parser:parser-state",
      "//third_party/dragnn:dragnn",
  ],
)

cc_library(
  name = "workspace",
  hdrs = ["workspace.h"],
  srcs = [],
  deps = [
      "//base",
>>>>>>> aa2943f7
  ],
)

cc_library(
  name = "shared-resources",
  hdrs = ["shared-resources.h"],
  srcs = ["shared-resources.cc"],
  deps = [
<<<<<<< HEAD
    "//frame:serialization",
    "//frame:store",
    "//nlp/parser:action-table",
=======
      "//frame:serialization",
      "//frame:store",
      "//nlp/parser:action-table",
>>>>>>> aa2943f7
  ],
)

cc_library(
  name = "transition-system-type",
  hdrs = ["transition-system-type.h"],
<<<<<<< HEAD
=======
  srcs = [],
  deps = [],
>>>>>>> aa2943f7
)

cc_library(
  name = "feature",
  hdrs = ["feature.h"],
  srcs = ["feature.cc"],
  deps = [
<<<<<<< HEAD
    ":shared-resources",
    ":transition-state",
    "//frame:serialization",
    "//nlp/document:document-source",
    "//string:numbers",
    "//third_party/syntaxnet",
=======
      ":shared-resources",
      ":transition-state",
      "//frame:serialization",
      "//nlp/document:document-source",
      "//string:numbers",
      "//third_party/dragnn:dragnn",
>>>>>>> aa2943f7
  ],
  alwayslink = 1,
)

cc_library(
  name = "fixed-features",
<<<<<<< HEAD
  srcs = ["fixed-features.cc"],
  deps = [
    ":feature",
    ":shared-resources",
    "//file",
    "//stream:file-input",
    "//string:strcat",
    "//third_party/syntaxnet",
=======
  hdrs = [],
  srcs = ["fixed-features.cc"],
  deps = [
      ":feature",
      ":shared-resources",
      "//file",
      "//stream:file-input",
      "//string:strcat",
      "//third_party/dragnn:dragnn",
>>>>>>> aa2943f7
  ],
  alwayslink = 1,
)

cc_library(
  name = "link-features",
  hdrs = [],
  srcs = ["link-features.cc"],
  deps = [
<<<<<<< HEAD
    ":feature",
    "//string:strcat",
    "//third_party/syntaxnet",
=======
      ":feature",
      "//string:strcat",
      "//third_party/dragnn:dragnn",
>>>>>>> aa2943f7
  ],
  alwayslink = 1,
)

cc_library(
  name = "sempar-component",
  hdrs = ["sempar-component.h"],
  srcs = ["sempar-component.cc"],
  deps = [
<<<<<<< HEAD
    ":document-batch",
    ":feature",
    ":sempar-instance",
    ":transition-state",
    "//file",
    "//frame:store",
    "//nlp/document:document",
    "//nlp/parser:action-table",
    "//nlp/parser:parser-action",
    "//nlp/parser:parser-state",
    "//third_party/syntaxnet",
=======
      ":document-batch",
      ":feature",
      ":sempar-instance",
      ":transition-state",
      "//file:file",
      "//frame:store",
      "//nlp/document:document",
      "//nlp/parser:action-table",
      "//nlp/parser:parser-action",
      "//nlp/parser:parser-state",
      "//third_party/dragnn:dragnn",
>>>>>>> aa2943f7
  ],
  alwayslink = 1,
)

<<<<<<< HEAD
cc_binary(
  name = "sempar.so",
  deps = [
    ":fixed-features",
    ":link-features",
    ":sempar-component",
    "//base:libinit",
    "//file:posix",
    "//third_party/syntaxnet:dragnn-ops",
  ],
  linkshared = 1,
  linkstatic = 1,
=======
cc_library(
    name = "my-init",
    srcs = ["my-init.cc"],
    hdrs = [],
    deps = [
        "//base",
        "//string",
    ],
)

cc_binary(
    name = "sempar-component-dragnn.so",
    linkopts = ["-lm"],
    linkshared = 1,
    linkstatic = 1,
    deps = [
        ":fixed-features",
        ":link-features",
        ":my-init",
        ":sempar-component",
        "//file:posix",
    ],
>>>>>>> aa2943f7
)

cc_library(
  name = "frame-evaluation",
  hdrs = ["frame-evaluation.h"],
  srcs = ["frame-evaluation.cc"],
  deps = [
    "//base",
<<<<<<< HEAD
    "//file",
=======
    "//file:posix",
>>>>>>> aa2943f7
    "//frame:object",
    "//frame:serialization",
    "//frame:store",
    "//nlp/document:document",
    "//nlp/document:document-source",
    "//string:strcat",
  ],
)

cc_binary(
  name = "evaluate-frames",
  srcs = ["evaluate-frames.cc"],
  deps = [
    ":frame-evaluation",
    "//base",
    "//file:posix",
    "//third_party/zlib:miniunzip",
    "//third_party/zlib:zlib",
  ],
)
<|MERGE_RESOLUTION|>--- conflicted
+++ resolved
@@ -49,30 +49,18 @@
     "//nlp/document:document",
     "//nlp/document:document-source",
     "//string:strcat",
-<<<<<<< HEAD
-    "//third_party/syntaxnet",
-=======
-    "//third_party/dragnn:dragnn",
->>>>>>> aa2943f7
+    "//third_party/syntaxnet",
   ],
 )
 
 cc_library(
   name = "sempar-instance",
   hdrs = ["sempar-instance.h"],
-<<<<<<< HEAD
-  deps = [
-    "//frame:store",
-    "//nlp/document:document",
-    "//third_party/syntaxnet",
-=======
+  deps = [
+    "//frame:store",
+    "//nlp/document:document",
+    "//third_party/syntaxnet",
   srcs = [],
-  deps = [
-      "//frame:store",
-      "//nlp/document:document",
-      "//third_party/dragnn:dragnn",
->>>>>>> aa2943f7
-  ],
 )
 
 cc_library(
@@ -80,34 +68,12 @@
   hdrs = ["document-batch.h"],
   srcs = ["document-batch.cc"],
   deps = [
-<<<<<<< HEAD
     ":sempar-instance",
     "//frame:object",
     "//frame:serialization",
     "//frame:store",
     "//nlp/document:document",
     "//third_party/syntaxnet",
-=======
-      ":sempar-instance",
-      "//frame:object",
-      "//frame:serialization",
-      "//frame:store",
-      "//nlp/document:document",
-      "//third_party/dragnn:dragnn",
-  ],
-)
-
-cc_library(
-  name = "feature-extractor",
-  hdrs = ["feature-extractor.h"],
-  srcs = [],
-  deps = [
-      "//frame:object",
-      "//frame:serialization",
-      "//frame:store",
-      "//nlp/document:document",
-      "//third_party/dragnn:dragnn",
->>>>>>> aa2943f7
   ],
 )
 
@@ -116,7 +82,6 @@
   hdrs = ["transition-state.h"],
   srcs = ["transition-state.cc"],
   deps = [
-<<<<<<< HEAD
     ":gold-transition-generator",
     ":sempar-instance",
     ":shared-resources",
@@ -126,26 +91,6 @@
     "//nlp/parser:parser-action",
     "//nlp/parser:parser-state",
     "//third_party/syntaxnet",
-=======
-      ":gold-transition-generator",
-      ":sempar-instance",
-      ":shared-resources",
-      ":transition-system-type",
-      "//frame:store",
-      "//nlp/document:document",
-      "//nlp/parser:parser-action",
-      "//nlp/parser:parser-state",
-      "//third_party/dragnn:dragnn",
-  ],
-)
-
-cc_library(
-  name = "workspace",
-  hdrs = ["workspace.h"],
-  srcs = [],
-  deps = [
-      "//base",
->>>>>>> aa2943f7
   ],
 )
 
@@ -154,26 +99,15 @@
   hdrs = ["shared-resources.h"],
   srcs = ["shared-resources.cc"],
   deps = [
-<<<<<<< HEAD
     "//frame:serialization",
     "//frame:store",
     "//nlp/parser:action-table",
-=======
-      "//frame:serialization",
-      "//frame:store",
-      "//nlp/parser:action-table",
->>>>>>> aa2943f7
   ],
 )
 
 cc_library(
   name = "transition-system-type",
   hdrs = ["transition-system-type.h"],
-<<<<<<< HEAD
-=======
-  srcs = [],
-  deps = [],
->>>>>>> aa2943f7
 )
 
 cc_library(
@@ -181,28 +115,18 @@
   hdrs = ["feature.h"],
   srcs = ["feature.cc"],
   deps = [
-<<<<<<< HEAD
     ":shared-resources",
     ":transition-state",
     "//frame:serialization",
     "//nlp/document:document-source",
     "//string:numbers",
     "//third_party/syntaxnet",
-=======
-      ":shared-resources",
-      ":transition-state",
-      "//frame:serialization",
-      "//nlp/document:document-source",
-      "//string:numbers",
-      "//third_party/dragnn:dragnn",
->>>>>>> aa2943f7
   ],
   alwayslink = 1,
 )
 
 cc_library(
   name = "fixed-features",
-<<<<<<< HEAD
   srcs = ["fixed-features.cc"],
   deps = [
     ":feature",
@@ -211,17 +135,6 @@
     "//stream:file-input",
     "//string:strcat",
     "//third_party/syntaxnet",
-=======
-  hdrs = [],
-  srcs = ["fixed-features.cc"],
-  deps = [
-      ":feature",
-      ":shared-resources",
-      "//file",
-      "//stream:file-input",
-      "//string:strcat",
-      "//third_party/dragnn:dragnn",
->>>>>>> aa2943f7
   ],
   alwayslink = 1,
 )
@@ -231,15 +144,9 @@
   hdrs = [],
   srcs = ["link-features.cc"],
   deps = [
-<<<<<<< HEAD
-    ":feature",
-    "//string:strcat",
-    "//third_party/syntaxnet",
-=======
-      ":feature",
-      "//string:strcat",
-      "//third_party/dragnn:dragnn",
->>>>>>> aa2943f7
+    ":feature",
+    "//string:strcat",
+    "//third_party/syntaxnet",
   ],
   alwayslink = 1,
 )
@@ -249,7 +156,6 @@
   hdrs = ["sempar-component.h"],
   srcs = ["sempar-component.cc"],
   deps = [
-<<<<<<< HEAD
     ":document-batch",
     ":feature",
     ":sempar-instance",
@@ -261,24 +167,11 @@
     "//nlp/parser:parser-action",
     "//nlp/parser:parser-state",
     "//third_party/syntaxnet",
-=======
-      ":document-batch",
-      ":feature",
-      ":sempar-instance",
-      ":transition-state",
-      "//file:file",
-      "//frame:store",
-      "//nlp/document:document",
-      "//nlp/parser:action-table",
-      "//nlp/parser:parser-action",
-      "//nlp/parser:parser-state",
-      "//third_party/dragnn:dragnn",
->>>>>>> aa2943f7
-  ],
-  alwayslink = 1,
-)
-
-<<<<<<< HEAD
+  ],
+  alwayslink = 1,
+)
+
+
 cc_binary(
   name = "sempar.so",
   deps = [
@@ -291,30 +184,6 @@
   ],
   linkshared = 1,
   linkstatic = 1,
-=======
-cc_library(
-    name = "my-init",
-    srcs = ["my-init.cc"],
-    hdrs = [],
-    deps = [
-        "//base",
-        "//string",
-    ],
-)
-
-cc_binary(
-    name = "sempar-component-dragnn.so",
-    linkopts = ["-lm"],
-    linkshared = 1,
-    linkstatic = 1,
-    deps = [
-        ":fixed-features",
-        ":link-features",
-        ":my-init",
-        ":sempar-component",
-        "//file:posix",
-    ],
->>>>>>> aa2943f7
 )
 
 cc_library(
@@ -323,11 +192,7 @@
   srcs = ["frame-evaluation.cc"],
   deps = [
     "//base",
-<<<<<<< HEAD
-    "//file",
-=======
-    "//file:posix",
->>>>>>> aa2943f7
+    "//file",
     "//frame:object",
     "//frame:serialization",
     "//frame:store",
